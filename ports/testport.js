--- conflicted
+++ resolved
@@ -60,11 +60,7 @@
 /**
  * Simulate successful/failure port requests and replays
  */
-<<<<<<< HEAD
-TestPort.prototype.write = function (data) {
-=======
 TestPort.prototype.write = function(buf) {
->>>>>>> 0c37241e
     var buffer = null;
     var length = null;
     var address = null;
@@ -88,13 +84,8 @@
 
     // function code 1 and 2
     if (functionCode == 1 || functionCode == 2) {
-<<<<<<< HEAD
-        var address = data.readUInt16BE(2);
-        var length = data.readUInt16BE(4);
-=======
-        address = buf.readUInt16BE(2);
-        length = buf.readUInt16BE(4);
->>>>>>> 0c37241e
+        address = buf.readUInt16BE(2);
+        length = buf.readUInt16BE(4);
 
         // if length is bad, ignore message
         if (data.length != 8) {
@@ -111,13 +102,8 @@
 
     // function code 3
     if (functionCode == 3) {
-<<<<<<< HEAD
-        var address = data.readUInt16BE(2);
-        var length = data.readUInt16BE(4);
-=======
-        address = buf.readUInt16BE(2);
-        length = buf.readUInt16BE(4);
->>>>>>> 0c37241e
+        address = buf.readUInt16BE(2);
+        length = buf.readUInt16BE(4);
 
         // if length is bad, ignore message
         if (data.length != 8) {
@@ -136,13 +122,8 @@
 
     // function code 4
     if (functionCode == 4) {
-<<<<<<< HEAD
-        var address = data.readUInt16BE(2);
-        var length = data.readUInt16BE(4);
-=======
-        address = buf.readUInt16BE(2);
-        length = buf.readUInt16BE(4);
->>>>>>> 0c37241e
+        address = buf.readUInt16BE(2);
+        length = buf.readUInt16BE(4);
 
         // if length is bad, ignore message
         if (data.length != 8) {
@@ -161,13 +142,8 @@
 
     // function code 5
     if (functionCode == 5) {
-<<<<<<< HEAD
-        var address = data.readUInt16BE(2);
-        var state = data.readUInt16BE(4);
-=======
         address = buf.readUInt16BE(2);
         state = buf.readUInt16BE(4);
->>>>>>> 0c37241e
 
         // if length is bad, ignore message
         if (data.length != 8) {
@@ -189,13 +165,9 @@
 
     // function code 6
     if (functionCode == 6) {
-<<<<<<< HEAD
-        var address = data.readUInt16BE(2);
-        var value = data.readUInt16BE(4);
-=======
         address = buf.readUInt16BE(2);
         value = buf.readUInt16BE(4);
->>>>>>> 0c37241e
+
         // if length is bad, ignore message
         if (data.length != (6 + 2)) {
             return;
@@ -211,13 +183,8 @@
 
     // function code 15
     if (functionCode == 15) {
-<<<<<<< HEAD
-        var address = data.readUInt16BE(2);
-        var length = data.readUInt16BE(4);
-=======
-        address = buf.readUInt16BE(2);
-        length = buf.readUInt16BE(4);
->>>>>>> 0c37241e
+        address = buf.readUInt16BE(2);
+        length = buf.readUInt16BE(4);
 
         // if length is bad, ignore message
         if (data.length != 7 + Math.ceil(length / 8) + 2) {
@@ -230,13 +197,8 @@
         buffer.writeUInt16BE(length, 4);
 
         // write coils
-<<<<<<< HEAD
-        for (var i = 0; i < length; i++) {
-            var state = data.readBit(i, 7);
-=======
         for (i = 0; i < length; i++) {
             state = buf.readBit(i, 7);
->>>>>>> 0c37241e
 
             if (state) {
                 this._coils |= (1 << (address + i));
@@ -248,13 +210,8 @@
 
     // function code 16
     if (functionCode == 16) {
-<<<<<<< HEAD
-        var address = data.readUInt16BE(2);
-        var length = data.readUInt16BE(4);
-=======
-        address = buf.readUInt16BE(2);
-        length = buf.readUInt16BE(4);
->>>>>>> 0c37241e
+        address = buf.readUInt16BE(2);
+        length = buf.readUInt16BE(4);
 
         // if length is bad, ignore message
         if (data.length != (7 + length * 2 + 2)) {
@@ -267,13 +224,8 @@
         buffer.writeUInt16BE(length, 4);
 
         // write registers
-<<<<<<< HEAD
-        for (var i = 0; i < length; i++) {
-            this._holding_registers[address + i] = data.readUInt16BE(7 + i * 2);
-=======
         for (i = 0; i < length; i++) {
             this._holding_registers[address + i] = buf.readUInt16BE(7 + i * 2);
->>>>>>> 0c37241e
         }
     }
 
